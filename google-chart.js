/**
@license
Copyright (c) 2015 The Polymer Project Authors. All rights reserved.
This code may only be used under the BSD style license found at https://polymer.github.io/LICENSE.txt
The complete set of authors may be found at https://polymer.github.io/AUTHORS.txt
The complete set of contributors may be found at https://polymer.github.io/CONTRIBUTORS.txt
Code distributed by Google as part of the polymer project is also
subject to an additional IP rights grant found at https://polymer.github.io/PATENTS.txt
*/
import '@polymer/iron-ajax/iron-request.js';
<<<<<<< HEAD
import { Polymer } from '@polymer/polymer/lib/legacy/polymer-fn.js';
import { html } from '@polymer/polymer/lib/utils/html-tag.js';
import { dom } from '@polymer/polymer/lib/legacy/polymer.dom.js';
import { createChartWrapper, dataTable } from './loader.js';
=======
import { PolymerElement, html } from '@polymer/polymer';
import { timeOut } from '@polymer/polymer/lib/utils/async.js';
import { Debouncer } from '@polymer/polymer/lib/utils/debounce.js';
import { dataTable, load } from './google-chart-loader.js';
>>>>>>> d199ac77

const DEFAULT_EVENTS = ['ready', 'select'];

/**
 * Constructor names for supported chart types.
 *
 * `ChartWrapper` expects a constructor name and assumes `google.visualization`
 *  as the default namespace.
 *
 * @type {!Object<string, (string|undefined)>}
 */
const CHART_TYPES = {
  'area': 'AreaChart',
  'bar': 'BarChart',
  'md-bar': 'google.charts.Bar',
  'bubble': 'BubbleChart',
  'calendar': 'Calendar',
  'candlestick': 'CandlestickChart',
  'column': 'ColumnChart',
  'combo': 'ComboChart',
  'gauge': 'Gauge',
  'geo': 'GeoChart',
  'histogram': 'Histogram',
  'line': 'LineChart',
  'md-line': 'google.charts.Line',
  'org': 'OrgChart',
  'pie': 'PieChart',
  'sankey': 'Sankey',
  'scatter': 'ScatterChart',
  'md-scatter': 'google.charts.Scatter',
  'stepped-area': 'SteppedAreaChart',
  'table': 'Table',
  'timeline': 'Timeline',
  'treemap': 'TreeMap',
  'wordtree': 'WordTree',
};

/**
`google-chart` encapsulates Google Charts as a web component, allowing you to easily visualize
data. From simple line charts to complex hierarchical tree maps, the chart element provides a
number of ready-to-use chart types.

    <google-chart
      type='pie'
      options='{"title": "Distribution of days in 2001Q1"}'
      cols='[{"label":"Month", "type":"string"}, {"label":"Days", "type":"number"}]'
      rows='[["Jan", 31],["Feb", 28],["Mar", 31]]'>
    </google-chart>

Note: if you're passing JSON as attributes, single quotes are necessary to be valid JSON.
See https://www.polymer-project.org/1.0/docs/devguide/properties#configuring-object-and-array-properties.

Height and width are specified as style attributes:

    google-chart {
      height: 300px;
      width: 50em;
    }

Data can be provided in one of three ways:

- Via the `cols` and `rows` attributes:

      cols='[{"label":"Mth", "type":"string"}, {"label":"Days", "type":"number"}]'
      rows='[["Jan", 31],["Feb", 28],["Mar", 31]]'

- Via the `data` attribute, passing in the data directly:

      data='[["Month", "Days"], ["Jan", 31], ["Feb", 28], ["Mar", 31]]'

- Via the `data` attribute, passing in the URL to a resource containing the
  data, in JSON format:

      data='http://example.com/chart-data.json'

- Via the `data` attribute, passing in a Google DataTable object:

      data='{{dataTable}}'

- Via the `view` attribute, passing in a Google DataView object:

      view='{{dataView}}'

You can display the charts in locales other than "en" by setting the `lang` attribute
on the `html` tag of your document.

    <html lang="ja">

@demo
*/
export class GoogleChart extends PolymerElement {
  static get template() {
    return html`
      <style>
        :host {
          display: -webkit-flex;
          display: -ms-flex;
          display: flex;
          margin: 0;
          padding: 0;
          width: 400px;
          height: 300px;
        }

        :host([hidden]) {
          display: none;
        }

        :host([type="gauge"]) {
          width: 300px;
          height: 300px;
        }

        #chartdiv {
          width: 100%;
        }

        /* Workaround for slow initial ready event for tables. */
        .google-visualization-table-loadtest {
          padding-left: 6px;
        }
      </style>
      <div id="styles"></div>
      <div id="chartdiv"></div>
    `;
  }

  /**
   * Fired after a chart type is rendered and ready for interaction.
   *
   * @event google-chart-ready
   * @param {{chart: !Object}} The raw chart object.
   */

  /**
   * Fired when the user makes a selection in the chart.
   *
   * @event google-chart-select
   * @param {{chart: !Object}} The raw chart object.
   */

  /** Polymer element properties. */
  static get properties() {
    return {
      /**
       * Sets the type of the chart.
       *
       * Should be one of:
       * - `area`
       * - `(md-)bar`
       * - `bubble`
       * - `calendar`
       * - `candlestick`
       * - `column`
       * - `combo`
       * - `gauge`
       * - `geo`
       * - `histogram`
       * - `(md-)line`
       * - `org`
       * - `pie`
       * - `sankey`
       * - `(md-)scatter`
       * - `stepped-area`
       * - `table`
       * - `timeline`
       * - `treemap`
       * - `wordtree`
       *
       * See <a href="https://google-developers.appspot.com/chart/interactive/docs/gallery">Google Visualization API reference (Chart Gallery)</a>
       * for details.
       */
      type: {
        type: String,
        value: 'column',
        observer: '_typeChanged',
      },

      /**
       * Enumerates the chart events that should be fired.
       *
       * Charts support a variety of events. By default, this element only
       * fires on `ready` and `select`. If you would like to be notified of
       * other chart events, use this property to list them.
       * Events `ready` and `select` are always fired.
       *
       * Changes to this property are _not_ observed. Events are attached only
       * at chart construction time.
       *
       * @type {!Array<string>}
       */
      events: {
        type: Array,
        value: () => [],
      },

      /**
       * Sets the options for the chart.
       *
       * Example:
       * <pre>{
       *   title: "Chart title goes here",
       *   hAxis: {title: "Categories"},
       *   vAxis: {title: "Values", minValue: 0, maxValue: 2},
       *   legend: "none"
       * };</pre>
       * See <a href="https://google-developers.appspot.com/chart/interactive/docs/gallery">Google Visualization API reference (Chart Gallery)</a>
       * for the options available to each chart type.
       *
       * This property is observed via a deep object observer.
       * If you would like to make changes to a sub-property, be sure to use the
       * Polymer method `set`: `googleChart.set('options.vAxis.logScale', true)`
       * (Note: Missing parent properties are not automatically created.)
       *
       * @type {!Object|undefined}
       */
      options: {
        type: Object
      },

      /**
       * Sets the data columns for this object.
       *
       * When specifying data with `cols` you must also specify `rows`, and
       * not specify `data`.
       *
       * Example:
       * <pre>[{label: "Categories", type: "string"},
       *  {label: "Value", type: "number"}]</pre>
       * See <a href="https://google-developers.appspot.com/chart/interactive/docs/reference#DataTable_addColumn">Google Visualization API reference (addColumn)</a>
       * for column definition format.
       *
       * @type {!Array|undefined}
       */
      cols: {
        type: Array,
        observer: '_rowsOrColumnsChanged',
      },

      /**
       * Sets the data rows for this object.
       *
       * When specifying data with `rows` you must also specify `cols`, and
       * not specify `data`.
       *
       * Example:
       * <pre>[["Category 1", 1.0],
       *  ["Category 2", 1.1]]</pre>
       * See <a href="https://google-developers.appspot.com/chart/interactive/docs/reference#addrow">Google Visualization API reference (addRow)</a>
       * for row format.
       *
       * @type {!Array<!Array>|undefined}
       */
      rows: {
        type: Array,
        observer: '_rowsOrColumnsChanged',
      },

      /**
       * Sets the entire dataset for this object.
       * Can be used to provide the data directly, or to provide a URL from
       * which to request the data.
       *
       * The data format can be a two-dimensional array or the DataTable format
       * expected by Google Charts.
       * See <a href="https://google-developers.appspot.com/chart/interactive/docs/reference#DataTable">Google Visualization API reference (DataTable constructor)</a>
       * for data table format details.
       *
       * When specifying data with `data` you must not specify `cols` or `rows`.
       *
       * Example:
       * <pre>[["Categories", "Value"],
       *  ["Category 1", 1.0],
       *  ["Category 2", 1.1]]</pre>
       *
       * @type {!google.visualization.DataTable|
       *        !Array<!Array>|
       *        {cols: !Array, rows: (!Array<!Array>|undefined)}|
       *        string|
       *        undefined}
       */
      data: {
        type: String,
        observer: '_dataChanged',
      },

      /**
       * Sets the entire dataset for this object to a Google DataView.
       *
       * See <a href="https://google-developers.appspot.com/chart/interactive/docs/reference#dataview-class">Google Visualization API reference (DataView)</a>
       * for details.
       *
       * When specifying data with `view` you must not specify `data`, `cols` or `rows`.
       *
       * @type {!google.visualization.DataView|undefined}
       */
      view: {
        type: Object,
        observer: '_viewChanged',
      },

      /**
       * Selected datapoint(s) in the chart.
       *
       * An array of objects, each with a numeric row and/or column property.
       * `row` and `column` are the zero-based row or column number of an item
       * in the data table to select.
       *
       * To select a whole column, set row to null;
       * to select a whole row, set column to null.
       *
       * Example:
       * <pre>
       *   [{row:0,column:1}, {row:1, column:null}]
       * </pre>
       *
       * @type {!Array|undefined}
       */
      selection: {
        type: Array,
        notify: true,
        observer: '_setSelection',
      },

      /**
       * Whether the chart is currently rendered.
       */
      drawn: {
        type: Boolean,
        readOnly: true,
        value: false,
      },

      /** Internal data displayed on the chart. */
      _data: {
        type: Object,
      },
    };
  }

  static get observers() {
    return [
      'redraw(_data, options.*)',
    ];
  }

  constructor() {
    super();

    /**
     * Internal chart object.
     * @private {!google.visualization.ChartWrapper|null}
     */
    this._chartWrapper = null;

    /** @private {?Debouncer} */
    this._redrawDebouncer = null;
  }

  /** @override */
  ready() {
    super.ready();
    createChartWrapper(this.$.chartdiv).then((chartWrapper) => {
      this._chartWrapper = chartWrapper;
      this._typeChanged();
      google.visualization.events.addListener(chartWrapper, 'ready', () => {
        this._setDrawn(true);
      });
      google.visualization.events.addListener(chartWrapper, 'select', () => {
        this.selection = chartWrapper.getChart().getSelection();
      });
      this._propagateEvents(DEFAULT_EVENTS, chartWrapper);
    });
  }

  /** Reacts to chart type change. */
  _typeChanged() {
    if (this._chartWrapper == null) return;
    this._chartWrapper.setChartType(CHART_TYPES[this.type] || this.type);
    const lastChart = this._chartWrapper.getChart();
    google.visualization.events.addOneTimeListener(this._chartWrapper, 'ready', () => {
      const chart = this._chartWrapper.getChart();
      if (chart !== lastChart) {
        this._propagateEvents(this.events.filter((eventName) => !DEFAULT_EVENTS.includes(eventName)), chart);
      }
      if (!this.$.styles.children.length) {
        this._localizeGlobalStylesheets();
      }
      if (this.selection) {
        this._setSelection();
      }
    });
    this.redraw();
  }

  /**
   * Adds listeners to propagate events from the chart.
   *
   * @param {!Array<string>} events
   * @private
   */
  _propagateEvents(events, eventTarget) {
    for (const eventName of events) {
      google.visualization.events.addListener(eventTarget, eventName, (event) => {
        this.dispatchEvent(new CustomEvent(`google-chart-${eventName}`, {
          bubbles: true,
          composed: true,
          detail: {
            chart: this._chartWrapper.getChart(),
            data: event,
          }}));
      });
    }
  }

  /** Sets the selectiton on the chart. */
  _setSelection() {
    if (this._chartWrapper == null) return;
    const chart = this._chartWrapper.getChart();
    if (chart == null) return;
    if (chart.setSelection) {
      // Workaround for timeline chart which emits select event on setSelection.
      // See issue #256.
      if (this.type === 'timeline') {
        const oldSelection = JSON.stringify(chart.getSelection());
        const newSelection = JSON.stringify(this.selection);
        if (newSelection === oldSelection) return;
      }
      chart.setSelection(this.selection);
    }
  }

  /**
   * Redraws the chart.
   *
   * Called automatically when data/type/selection attributes change.
   * Call manually to handle view updates, page resizes, etc.
   */
  redraw() {
    if (this._chartWrapper == null || this._data == null) return;
    this._chartWrapper.setDataTable(this._data);
    this._chartWrapper.setOptions(this.options || {});

    this._setDrawn(false);
    this._redrawDebouncer = Debouncer.debounce(this._redrawDebouncer, timeOut.after(5), () => {
      this._chartWrapper.draw();
    });
  }

  /**
   * Returns the chart serialized as an image URI.
   *
   * Call this after the chart is drawn (google-chart-ready event).
   *
   * @return {?string} Returns image URI.
   */
  get imageURI() {
    if (this._chartWrapper == null) return null;
    const chart = this._chartWrapper.getChart();
    return chart && chart.getImageURI();
  }

  /** Handles changes to the `view` attribute. */
  _viewChanged() {
    if (!this.view) { return; }
    this._data = this.view;
  }

  /** Handles changes to the rows & columns attributes. */
  async _rowsOrColumnsChanged() {
    const {rows, cols} = this;
    if (!rows || !cols) return;
    try {
      const dt = await dataTable({cols});
      dt.addRows(rows);
      this._data = dt;
    } catch (reason) {
      this.$.chartdiv.textContent = reason;
    }
  }

  /**
   * Handles changes to the `data` attribute.
   *
   * @param {
   *     !google.visualization.DataTable|
   *     !Array<!Array>|
   *     {cols: !Array, rows: (!Array<!Array>|undefined)}|
   *     string|
   *     undefined} data The new data value
   */
  _dataChanged(data) {
    var dataPromise;
    if (!data) { return; }

    var isString = false;

    // Polymer 2 will not call observer if type:Object is set and fails, so
    // we must parse the string ourselves.
    try {
      /**
       * @suppress {checkTypes} `JSON.parse` expects a string but here it tries to deserialize
       * the value of the `data` property which might be a serialized array.
       */
      data = JSON.parse(data);
    } catch (e) {
      isString = typeof data == 'string' || data instanceof String;
    }

    if (isString) {
      // Load data asynchronously, from external URL.
      var request = /** @type {!IronRequestElement} */ (document.createElement('iron-request'));
      dataPromise = request.send({
        url: /** @type {string} */ (data), handleAs: 'json'
      }).then(function(xhr) {
        return xhr.response;
      });
    } else {
      // Data is all ready to be processed.
      dataPromise = Promise.resolve(data);
    }
    dataPromise.then(dataTable).then((data) => {
      this._data = data;
    });
  }

  /**
   * Queries global document head for google charts link#load-css-* and clones
   * them into the local root's div#styles element for shadow dom support.
   *
   * @private
   */
  _localizeGlobalStylesheets() {
    // get all gchart stylesheets
    var stylesheets = document.head
        .querySelectorAll('link[rel="stylesheet"][type="text/css"]');

    var stylesheetsArray = Array.from(stylesheets);

    for (var i = 0; i < stylesheetsArray.length; i++) {
      var sheetLinkEl = stylesheetsArray[i];
      var isGchartStylesheet = sheetLinkEl.id.indexOf('load-css-') == 0;

      if (isGchartStylesheet) {
        // clone necessary stylesheet attributes
        var clonedLinkEl = document.createElement('link');
        clonedLinkEl.setAttribute('rel', 'stylesheet');
        clonedLinkEl.setAttribute('type', 'text/css');
        clonedLinkEl.setAttribute('href', sheetLinkEl.getAttribute('href'));

        this.$.styles.appendChild(clonedLinkEl);
      }
    }
  }
<<<<<<< HEAD
});
=======
}

customElements.define('google-chart', GoogleChart);

/**
 * Creates new `ChartWrapper`.
 * @param {!Element} container Element in which the chart will be drawn
 * @return {!Promise<!google.visualization.ChartWrapper>}
 */
async function createChartWrapper(container) {
  // Ensure that `google.visualization` namespace is added to the document.
  await load();
  return new google.visualization.ChartWrapper({'container': container});
}
>>>>>>> d199ac77
<|MERGE_RESOLUTION|>--- conflicted
+++ resolved
@@ -8,17 +8,10 @@
 subject to an additional IP rights grant found at https://polymer.github.io/PATENTS.txt
 */
 import '@polymer/iron-ajax/iron-request.js';
-<<<<<<< HEAD
-import { Polymer } from '@polymer/polymer/lib/legacy/polymer-fn.js';
-import { html } from '@polymer/polymer/lib/utils/html-tag.js';
-import { dom } from '@polymer/polymer/lib/legacy/polymer.dom.js';
-import { createChartWrapper, dataTable } from './loader.js';
-=======
 import { PolymerElement, html } from '@polymer/polymer';
 import { timeOut } from '@polymer/polymer/lib/utils/async.js';
 import { Debouncer } from '@polymer/polymer/lib/utils/debounce.js';
-import { dataTable, load } from './google-chart-loader.js';
->>>>>>> d199ac77
+import { createChartWrapper, dataTable } from './loader.js';
 
 const DEFAULT_EVENTS = ['ready', 'select'];
 
@@ -573,21 +566,6 @@
       }
     }
   }
-<<<<<<< HEAD
-});
-=======
 }
 
-customElements.define('google-chart', GoogleChart);
-
-/**
- * Creates new `ChartWrapper`.
- * @param {!Element} container Element in which the chart will be drawn
- * @return {!Promise<!google.visualization.ChartWrapper>}
- */
-async function createChartWrapper(container) {
-  // Ensure that `google.visualization` namespace is added to the document.
-  await load();
-  return new google.visualization.ChartWrapper({'container': container});
-}
->>>>>>> d199ac77
+customElements.define('google-chart', GoogleChart);