<link rel="import" href="../polymer/polymer.html">
<link rel="import" href="../iron-ajax/iron-ajax.html">
<link rel="import" href="../google-apis/google-legacy-loader.html">

<!--
`google-chart` encapsulates Google Charts as a web component, allowing you to easily visualize
data. From simple line charts to complex hierarchical tree maps, the chart element provides a
number of ready-to-use chart types.

    <google-chart
      type='pie'
      options='{"title": "Distribution of days in 2001Q1"}'
      cols='[{"label":"Month", "type":"string"}, {"label":"Days", "type":"number"}]'
      rows='[["Jan", 31],["Feb", 28],["Mar", 31]]'>
    </google-chart>

Height and width are specified as style attributes:

    google-chart {
      height: 300px;
      width: 50em;
    }

Data can be provided in one of three ways:

- Via the `cols` and `rows` attributes:

      cols='[{"label":"Mth", "type":"string"}, {"label":"Days", "type":"number"}]'
      rows='[["Jan", 31],["Feb", 28],["Mar", 31]]'

- Via the `data` attribute, passing in the data directly:

      data='[["Month", "Days"], ["Jan", 31], ["Feb", 28], ["Mar", 31]]'

- Via the `data` attribute, passing in the URL to a resource containing the
  data, in JSON format:

      data='http://example.com/chart-data.json'

<<<<<<< HEAD
-->
<dom-module id="google-chart">
  <link rel="import" type="css" href="google-chart.css">
=======
@element google-chart
@status alpha
@homepage https://googlewebcomponents.github.io/google-chart
-->
<polymer-element name="google-chart" attributes="type options cols rows data selection numberFormats">

>>>>>>> b999ee4d
  <template>
    <iron-ajax id="ajax" handle-as="json" url="{{data}}"
      on-response="_externalDataLoaded"></iron-ajax>
    <div id="chartdiv"></div>
    <google-legacy-loader on-api-load="_readyForAction"></google-legacy-loader>
  </template>
<<<<<<< HEAD
</dom-module>

<script>
(function() {
  "use strict";

  Polymer({

    is: 'google-chart',

    /**
     * Fired when the graph is displayed.
     *
     * @event google-chart-render
     */

    /**
     * Fired when the user makes a selection in the chart.
     *
     * @event google-chart-select
     * @param {object} detail
     *   @param {array} detail.selection The user-defined selection.
     */

    properties: {
      /**
       * Sets the type of the chart.
       *
       * Should be one of:
       * - `area`, `bar`, `bubble`, `candlestick`, `column`, `combo`, `geo`,
       *   `histogram`, `line`, `pie`, `scatter`, `stepped-area`
       *
       * See <a href="https://google-developers.appspot.com/chart/interactive/docs/gallery">Google Visualization API reference (Chart Gallery)</a> for details.
       *
       */
      type: {
        type: String,
        value: 'column',
        observer: '_typeChanged'
      },

      /**
       * Sets the options for the chart.
       *
       * Example:
       * <pre>{
       *   title: "Chart title goes here",
       *   hAxis: {title: "Categories"},
       *   vAxis: {title: "Values", minValue: 0, maxValue: 2},
       *   legend: "none"
       * };</pre>
       * See <a href="https://google-developers.appspot.com/chart/interactive/docs/gallery">Google Visualization API reference (Chart Gallery)</a>
       * for the options available to each chart type.
       *
       */
      options: {
        type: Object,
        value: function() { return {}; }
      },

      /**
       * Sets the data columns for this object.
       *
       * When specifying data with `cols` you must also specify `rows`, and
       * not specify `data`.
       *
       * Example:
       * <pre>[{label: "Categories", type: "string"},
       *  {label: "Value", type: "number"}]</pre>
       * See <a href="https://google-developers.appspot.com/chart/interactive/docs/reference#DataTable_addColumn">Google Visualization API reference (addColumn)</a>
       * for column definition format.
       *
       * @attribute cols
       * @type array
       */
      cols: {
        type: Array,
        value: function() { return []; }
      },
      /**
       * Sets the data rows for this object.
       *
       * When specifying data with `rows` you must also specify `cols`, and
       * not specify `data`.
       *
       * Example:
       * <pre>[["Category 1", 1.0],
       *  ["Category 2", 1.1]]</pre>
       * See <a href="https://google-developers.appspot.com/chart/interactive/docs/reference#addrow">Google Visualization API reference (addRow)</a>
       * for row format.
       *
       * @attribute rows
       * @type array
       */
      rows: {
        type: Array,
        value: function() { return []; }
      },

      /**
       * Sets the entire dataset for this object.
       * Can be used to provide the data directly, or to provide a URL from
       * which to request the data.
       *
       * The data format can be a two-dimensional array or the DataTable format
       * expected by Google Charts.
       * See <a href="https://google-developers.appspot.com/chart/interactive/docs/reference#DataTable">Google Visualization API reference (DataTable constructor)</a>
       * for data table format details.
       *
       * When specifying data with `data` you must not specify `cols` or `rows`.
       *
       * Example:
       * <pre>[["Categories", "Value"],
       *  ["Category 1", 1.0],
       *  ["Category 2", 1.1]]</pre>
       *
       * @attribute data
       * @type array, object, or string
       */
      data: {
        type: Object, // or array, or object
        value: function() { return []; }
      },

      /**
       * Selected datapoint(s) in the map.
       *
       * An array of objects, each with a numeric row and/or column property.
       * `row` and `column` are the zero-based row or column number of an item
       * in the data table to select.
       *
       * To select a whole column, set row to null;
       * to select a whole row, set column to null.
       *
       * Example:
       * <pre>
       *   [{row:0,column:1}, {row:1, column:null}]
       * </pre>
       *
       * @attribute selection
       * @type array
       */
      selection: {
        type: Array,
        value: function() { return []; },
        observer: '_selectionChanged'
      },
    },

    observers: [
      '_loadData(rows cols data)'
    ],

    _packages: null,

    _chartObject: null,

    _isReady: false,

    _canDraw: false,

    _dataTable: null,

    _chartTypes: null,

    _readyForAction: function(e, detail, sender) {
      this._loadPackageByChartType();

      google.load("visualization", "1", {
        packages: this._packages[this.type],
        callback: function() {
          this._isReady = true;
          this._loadChartTypes();
          this._loadData();
        }.bind(this)
      });
    },

    _typeChanged: function() {
      // Invalidate current chart object.
      this._chartObject = null;
      this._loadData();
    },

    _selectionChanged: function() {
      if (this._chartObject && this.setSelection) {
        this._chartObject.setSelection(this.selection);
      }
    },

    /**
     * Draws the chart.
     *
     * Called automatically on first load and whenever one of the attributes
     * changes. Can be called manually to handle e.g. page resizes.
     *
     * @method drawChart
     * @return {Object} Returns null.
     */
    drawChart: function() {
      if (this._canDraw) {
        if (!this.options) {
          this.options = {};
        }
        if (!this._chartObject) {
          var chartClass = this._chartTypes[this.type];
          if (chartClass) {
            this._chartObject = new chartClass(this.$.chartdiv);
=======

  <script>
    (function() {
      'use strict';

      Polymer({
        /**
         * Fired when the graph is displayed.
         *
         * @event google-chart-render
         */

        /**
         * Fired when the user makes a selection in the chart.
         *
         * @event google-chart-select
         * @param {object} detail
         *   @param {array} detail.selection The user-defined selection.
         */

        /**
         * Sets the type of the chart.
         *
         * Should be one of:
         * - `area`, `bar`, `bubble`, `candlestick`, `column`, `combo`, `geo`,
         *   `histogram`, `line`, `pie`, `scatter`, `stepped-area`
         *
         * See [Google Visualization API reference (Chart Gallery)](https://google-developers.appspot.com/chart/interactive/docs/gallery) for details.
         *
         * @attribute type
         * @type string
         */
        type: 'column',

        /**
         * Sets the options for the chart.
         *
         * Example:
         *     {
         *       title: "Chart title goes here",
         *       hAxis: {title: "Categories"},
         *       vAxis: {title: "Values", minValue: 0, maxValue: 2},
         *       legend: "none"
         *     }
         *     
         * See [Google Visualization API reference (Chart Gallery)](https://google-developers.appspot.com/chart/interactive/docs/gallery)
         * for the options available to each chart type.
         *
         * @attribute options
         * @type object
         */
        options: null,

        /**
         * Sets the data columns for this object.
         *
         * When specifying data with `cols` you must also specify `rows`, and
         * not specify `data`.
         *
         * Example:
         *     [{label: "Categories", type: "string"},
         *      {label: "Value", type: "number"}]
         * See [Google Visualization API reference (addColumn)](https://google-developers.appspot.com/chart/interactive/docs/reference#DataTable_addColumn)
         * for column definition format.
         *
         * @attribute cols
         * @type array
         */
        cols: null,

        /**
         * Sets the data rows for this object.
         *
         * When specifying data with `rows` you must also specify `cols`, and
         * not specify `data`.
         *
         * Example:
         *    [["Category 1", 1.0],
         *    ["Category 2", 1.1]]
         * See [Google Visualization API reference (addRow)](https://google-developers.appspot.com/chart/interactive/docs/reference#addrow)
         * for row format.
         *
         * @attribute rows
         * @type array
         */
        rows: null,

        /**
         * Sets the entire dataset for this object.
         * Can be used to provide the data directly, or to provide a URL from
         * which to request the data.
         *
         * The data format can be a two-dimensional array or the DataTable format
         * expected by Google Charts.
         * See [Google Visualization API reference (DataTable constructor)](https://google-developers.appspot.com/chart/interactive/docs/reference#DataTable)
         * for data table format details.
         *
         * When specifying data with `data` you must not specify `cols` or `rows`.
         *
         * Example:
         *    [["Categories", "Value"],
         *    ["Category 1", 1.0],
         *    ["Category 2", 1.1]]
         *
         * @attribute data
         * @type array, object, or string
         */
        data: null,

        /**
         * Selected datapoint(s) in the map.
         *
         * An array of objects, each with a numeric row and/or column property.
         * `row` and `column` are the zero-based row or column number of an item
         * in the data table to select.
         *
         * To select a whole column, set row to null;
         * to select a whole row, set column to null.
         *
         * Example:
         *     [{row:0,column:1}, {row:1, column:null}]
         *
         * @attribute selection
         * @type array
         */
        selection: [],

        /**
         * Sets the format for numbers shown in the tooltip.
         *
         * An array of objects, each with:
         *     - a required `col` property (zero-based column number to which formatting applies)
         *     - optional NumberFormat properties (`decimalSymbol`, `fractionDigits`, `groupingSymbol`, `negativeColor`, 
         *     `negativeParens`, `pattern`, `prefix`, `suffix`)
         * 
         * See [Google Visualization API reference (NumberFormat)](https://developers.google.com/chart/interactive/docs/reference#numberformatter) for details.
         *
         * Example:
         *     [{col:1, pattern: '#,###%', fractionDigits: 2 }, {col: 2, prefix: '$', groupingSymbol: ','}]
         *
         * @attribute numberFormats
         * @type array
         */
        numberFormats: null,

        chartTypes: null,

        packages: null,

        chartObject: null,

        isReady: false,

        canDraw: false,

        dataTable: null,

        created: function() {
          this.chartTypes = {};
          this.cols = [];
          this.data = [];
          this.options = {};
          this.rows = [];
          this.dataTable = null;
          this.numberFormats = [];
        },

        readyForAction: function(e, detail, sender) {
          this.loadPackageByChartType();

          google.load("visualization", "1", {
            packages: this.packages[this.type],
            callback: function() {
              this.isReady = true;
              this.loadChartTypes();
              this.loadData();
            }.bind(this)
          });
        },

        typeChanged: function() {
          // Invalidate current chart object.
          this.chartObject = null;
          this.loadData();
        },

        selectionChanged: function() {
          if (this.chartObject && this.setSelection) {
            this.chartObject.setSelection(this.selection);
          }
        },

        observe: {
          rows: 'loadData',
          cols: 'loadData',
          data: 'loadData'
        },

        /**
         * Draws the chart.
         *
         * Called automatically on first load and whenever one of the attributes
         * changes. Can be called manually to handle e.g. page resizes.
         *
         * @method drawChart
         * @return {Object} Returns null.
         */
        drawChart: function() {
          if (this.canDraw) {
            if (!this.options) {
              this.options = {};
            }
            if (!this.chartObject) {
              var chartClass = this.chartTypes[this.type];
              if (chartClass) {
                this.chartObject = new chartClass(this.$.chartdiv);
              }
            }
            if (this.chartObject) {
              google.visualization.events.addOneTimeListener(this.chartObject,
                  'ready', function() {
                      this.fire('google-chart-render');
                  }.bind(this));

              google.visualization.events.addListener(this.chartObject,
                  'select', function() {
                      this.selection = this.chartObject.getSelection();
                      this.fire('google-chart-select',
                          { selection: this.chartObject.getSelection() });
                  }.bind(this));


              this.chartObject.draw(this.dataTable, this.options);

              if (this.chartObject.setSelection){
                this.chartObject.setSelection(this.selection);
              }
            } else {
              this.$.chartdiv.innerHTML = 'Undefined chart type';
            }
          }
          return null;
        },

        loadChartTypes: function() {
          this.chartTypes = {
            'area': google.visualization.AreaChart,
            'bar': google.visualization.BarChart,
            'bubble': google.visualization.BubbleChart,
            'candlestick': google.visualization.CandlestickChart,
            'column': google.visualization.ColumnChart,
            'combo': google.visualization.ComboChart,
            'geo': google.visualization.GeoChart,
            'histogram': google.visualization.Histogram,
            'line': google.visualization.LineChart,
            'pie': google.visualization.PieChart,
            'scatter': google.visualization.ScatterChart,
            'stepped-area': google.visualization.SteppedAreaChart,
            'table': google.visualization.Table,
            'gauge': google.visualization.Gauge
          };
        },

        loadPackageByChartType: function() {
          this.packages = {
            'area': 'corechart',
            'bar': 'corechart',
            'bubble': 'corechart',
            'candlestick': 'corechart',
            'column': 'corechart',
            'combo': 'corechart',
            'geo': 'corechart',
            'histogram': 'corechart',
            'line': 'corechart',
            'pie': 'corechart',
            'scatter': 'corechart',
            'stepped-area': 'corechart',
            'table': 'table',
            'gauge': 'gauge'
          };
        },

        loadData: function() {
          this.canDraw = false;
          if (this.isReady) {
            if (typeof this.data == 'string' || this.data instanceof String) {
              // Load data asynchronously, from external URL.
              this.$.ajax.go();
            } else {
              var dataTable = this.createDataTable();
              this.canDraw = true;
              if (dataTable) {
                this.dataTable = dataTable;
                this.drawChart();
              }
            }
          }
        },

        externalDataLoaded: function(e, detail, sender) {
          var dataTable = this.createDataTable(this.$.ajax.response);
          this.canDraw = true;
          this.dataTable = dataTable;
          this.drawChart();
        },

        createDataTable: function(data) {
          var dataTable = null;

          // If a data object was not passed to this function, default to the
          // chart's data attribute. Passing a data object is necessary for
          // cases when the data attribute is a URL pointing to an external
          // data source.
          if (!data) {
            data = this.data;
>>>>>>> b999ee4d
          }
        }
        if (this._chartObject) {
          google.visualization.events.addOneTimeListener(this._chartObject,
              'ready', function() {
                  this.fire('google-chart-render');
              }.bind(this));

          google.visualization.events.addListener(this._chartObject,
              'select', function() {
                  this.selection = this._chartObject.getSelection();
                  this.fire('google-chart-select',
                      { selection: this._chartObject.getSelection() });
              }.bind(this));

<<<<<<< HEAD

          this._chartObject.draw(this._dataTable, this.options);

          if (this._chartObject.setSelection){
            this._chartObject.setSelection(this.selection);
          }
        } else {
          this.$.chartdiv.innerHTML = 'Undefined chart type';
        }
      }
      return null;
    },

    _loadChartTypes: function() {
      this._chartTypes = {
        'area': google.visualization.AreaChart,
        'bar': google.visualization.BarChart,
        'bubble': google.visualization.BubbleChart,
        'candlestick': google.visualization.CandlestickChart,
        'column': google.visualization.ColumnChart,
        'combo': google.visualization.ComboChart,
        'geo': google.visualization.GeoChart,
        'histogram': google.visualization.Histogram,
        'line': google.visualization.LineChart,
        'pie': google.visualization.PieChart,
        'scatter': google.visualization.ScatterChart,
        'stepped-area': google.visualization.SteppedAreaChart,
        'table': google.visualization.Table,
        'gauge': google.visualization.Gauge
      };
    },

    _loadPackageByChartType: function() {
      this._packages = {
        'area': 'corechart',
        'bar': 'corechart',
        'bubble': 'corechart',
        'candlestick': 'corechart',
        'column': 'corechart',
        'combo': 'corechart',
        'geo': 'corechart',
        'histogram': 'corechart',
        'line': 'corechart',
        'pie': 'corechart',
        'scatter': 'corechart',
        'stepped-area': 'corechart',
        'table': 'table',
        'gauge': 'gauge'
      };
    },

    _loadData: function() {
      this._canDraw = false;
      if (this._isReady) {
        if (typeof this.data == 'string' || this.data instanceof String) {
          // Load data asynchronously, from external URL.
          this.$.ajax.generateRequest();
        } else {
          var dataTable = this._createDataTable();
          this._canDraw = true;
          if (dataTable) {
            this._dataTable = dataTable;
            this.drawChart();
=======
          if (this.rows && this.rows.length > 0 && this.cols &&
              this.cols.length > 0) {
            // Create the data table from cols and rows.
            dataTable = new google.visualization.DataTable();
            dataTable.cols = this.cols;

            for (var i = 0; i < this.cols.length; i++) {
              dataTable.addColumn(this.cols[i]);
            }

            dataTable.addRows(this.rows);
          } else {
            // Create dataTable from the passed data or the data attribute.
            // Data can be in the form of raw DataTable data or a two
            // dimensional array.
            if (data.rows && data.cols) {
              dataTable = new google.visualization.DataTable(data);
            } else if (data.length > 0) {
              dataTable = google.visualization.arrayToDataTable(data);
            }

          }

          // Apply number formats to designated columns in dataTable
          if (this.numberFormats && this.numberFormats.length){
            this.applyNumberFormats(dataTable);
>>>>>>> b999ee4d
          }
        }
      }
    },

    _externalDataLoaded: function(e, detail, sender) {
      var dataTable = this._createDataTable(detail);
      this._canDraw = true;
      this._dataTable = dataTable;
      this.drawChart();
    },

    _createDataTable: function(data) {
      var dataTable = null;

      // If a data object was not passed to this function, default to the
      // chart's data attribute. Passing a data object is necessary for
      // cases when the data attribute is a URL pointing to an external
      // data source.
      if (!data) {
        data = this.data;
      }
      if (!data)
        data = [];

      if (this.rows && this.rows.length > 0 && this.cols &&
          this.cols.length > 0) {
        // Create the data table from cols and rows.
        dataTable = new google.visualization.DataTable();
        dataTable.cols = this.cols;

        for (var i = 0; i < this.cols.length; i++) {
          dataTable.addColumn(this.cols[i]);
        }

<<<<<<< HEAD
        dataTable.addRows(this.rows);
      } else {
        // Create dataTable from the passed data or the data attribute.
        // Data can be in the form of raw DataTable data or a two
        // dimensional array.
        if (data.rows && data.cols) {
          dataTable = new google.visualization.DataTable(data);
        } else if (data.length > 0) {
          dataTable = google.visualization.arrayToDataTable(data);
=======
          return dataTable;
        },

        applyNumberFormats: function(dataTable){
          for (var i = 0; i < this.numberFormats.length; i++) {
            var format = this.numberFormats[i];
            
            // If valid column is given, create formatter object and apply to column in dataTable
            if (format.col && format.col < dataTable.getNumberOfColumns()){
              var formatter = new google.visualization.NumberFormat({
                decimalSymbol: format.decimalSymbol, 
                fractionDigits: format.fractionDigits, 
                groupingSymbol: format.groupingSymbol, 
                negativeColor: format.negativeColor, 
                negativeParens: format.negativeParens, 
                pattern: format.pattern,  
                prefix: format.prefix, 
                suffix: format.suffix
              });

              formatter.format(dataTable, format.col);  
            }
          }
>>>>>>> b999ee4d
        }
      }

      return dataTable;
    }
  });
})();
</script>
<|MERGE_RESOLUTION|>--- conflicted
+++ resolved
@@ -37,25 +37,15 @@
 
       data='http://example.com/chart-data.json'
 
-<<<<<<< HEAD
 -->
 <dom-module id="google-chart">
   <link rel="import" type="css" href="google-chart.css">
-=======
-@element google-chart
-@status alpha
-@homepage https://googlewebcomponents.github.io/google-chart
--->
-<polymer-element name="google-chart" attributes="type options cols rows data selection numberFormats">
-
->>>>>>> b999ee4d
   <template>
     <iron-ajax id="ajax" handle-as="json" url="{{data}}"
       on-response="_externalDataLoaded"></iron-ajax>
     <div id="chartdiv"></div>
     <google-legacy-loader on-api-load="_readyForAction"></google-legacy-loader>
   </template>
-<<<<<<< HEAD
 </dom-module>
 
 <script>
@@ -264,323 +254,6 @@
           var chartClass = this._chartTypes[this.type];
           if (chartClass) {
             this._chartObject = new chartClass(this.$.chartdiv);
-=======
-
-  <script>
-    (function() {
-      'use strict';
-
-      Polymer({
-        /**
-         * Fired when the graph is displayed.
-         *
-         * @event google-chart-render
-         */
-
-        /**
-         * Fired when the user makes a selection in the chart.
-         *
-         * @event google-chart-select
-         * @param {object} detail
-         *   @param {array} detail.selection The user-defined selection.
-         */
-
-        /**
-         * Sets the type of the chart.
-         *
-         * Should be one of:
-         * - `area`, `bar`, `bubble`, `candlestick`, `column`, `combo`, `geo`,
-         *   `histogram`, `line`, `pie`, `scatter`, `stepped-area`
-         *
-         * See [Google Visualization API reference (Chart Gallery)](https://google-developers.appspot.com/chart/interactive/docs/gallery) for details.
-         *
-         * @attribute type
-         * @type string
-         */
-        type: 'column',
-
-        /**
-         * Sets the options for the chart.
-         *
-         * Example:
-         *     {
-         *       title: "Chart title goes here",
-         *       hAxis: {title: "Categories"},
-         *       vAxis: {title: "Values", minValue: 0, maxValue: 2},
-         *       legend: "none"
-         *     }
-         *     
-         * See [Google Visualization API reference (Chart Gallery)](https://google-developers.appspot.com/chart/interactive/docs/gallery)
-         * for the options available to each chart type.
-         *
-         * @attribute options
-         * @type object
-         */
-        options: null,
-
-        /**
-         * Sets the data columns for this object.
-         *
-         * When specifying data with `cols` you must also specify `rows`, and
-         * not specify `data`.
-         *
-         * Example:
-         *     [{label: "Categories", type: "string"},
-         *      {label: "Value", type: "number"}]
-         * See [Google Visualization API reference (addColumn)](https://google-developers.appspot.com/chart/interactive/docs/reference#DataTable_addColumn)
-         * for column definition format.
-         *
-         * @attribute cols
-         * @type array
-         */
-        cols: null,
-
-        /**
-         * Sets the data rows for this object.
-         *
-         * When specifying data with `rows` you must also specify `cols`, and
-         * not specify `data`.
-         *
-         * Example:
-         *    [["Category 1", 1.0],
-         *    ["Category 2", 1.1]]
-         * See [Google Visualization API reference (addRow)](https://google-developers.appspot.com/chart/interactive/docs/reference#addrow)
-         * for row format.
-         *
-         * @attribute rows
-         * @type array
-         */
-        rows: null,
-
-        /**
-         * Sets the entire dataset for this object.
-         * Can be used to provide the data directly, or to provide a URL from
-         * which to request the data.
-         *
-         * The data format can be a two-dimensional array or the DataTable format
-         * expected by Google Charts.
-         * See [Google Visualization API reference (DataTable constructor)](https://google-developers.appspot.com/chart/interactive/docs/reference#DataTable)
-         * for data table format details.
-         *
-         * When specifying data with `data` you must not specify `cols` or `rows`.
-         *
-         * Example:
-         *    [["Categories", "Value"],
-         *    ["Category 1", 1.0],
-         *    ["Category 2", 1.1]]
-         *
-         * @attribute data
-         * @type array, object, or string
-         */
-        data: null,
-
-        /**
-         * Selected datapoint(s) in the map.
-         *
-         * An array of objects, each with a numeric row and/or column property.
-         * `row` and `column` are the zero-based row or column number of an item
-         * in the data table to select.
-         *
-         * To select a whole column, set row to null;
-         * to select a whole row, set column to null.
-         *
-         * Example:
-         *     [{row:0,column:1}, {row:1, column:null}]
-         *
-         * @attribute selection
-         * @type array
-         */
-        selection: [],
-
-        /**
-         * Sets the format for numbers shown in the tooltip.
-         *
-         * An array of objects, each with:
-         *     - a required `col` property (zero-based column number to which formatting applies)
-         *     - optional NumberFormat properties (`decimalSymbol`, `fractionDigits`, `groupingSymbol`, `negativeColor`, 
-         *     `negativeParens`, `pattern`, `prefix`, `suffix`)
-         * 
-         * See [Google Visualization API reference (NumberFormat)](https://developers.google.com/chart/interactive/docs/reference#numberformatter) for details.
-         *
-         * Example:
-         *     [{col:1, pattern: '#,###%', fractionDigits: 2 }, {col: 2, prefix: '$', groupingSymbol: ','}]
-         *
-         * @attribute numberFormats
-         * @type array
-         */
-        numberFormats: null,
-
-        chartTypes: null,
-
-        packages: null,
-
-        chartObject: null,
-
-        isReady: false,
-
-        canDraw: false,
-
-        dataTable: null,
-
-        created: function() {
-          this.chartTypes = {};
-          this.cols = [];
-          this.data = [];
-          this.options = {};
-          this.rows = [];
-          this.dataTable = null;
-          this.numberFormats = [];
-        },
-
-        readyForAction: function(e, detail, sender) {
-          this.loadPackageByChartType();
-
-          google.load("visualization", "1", {
-            packages: this.packages[this.type],
-            callback: function() {
-              this.isReady = true;
-              this.loadChartTypes();
-              this.loadData();
-            }.bind(this)
-          });
-        },
-
-        typeChanged: function() {
-          // Invalidate current chart object.
-          this.chartObject = null;
-          this.loadData();
-        },
-
-        selectionChanged: function() {
-          if (this.chartObject && this.setSelection) {
-            this.chartObject.setSelection(this.selection);
-          }
-        },
-
-        observe: {
-          rows: 'loadData',
-          cols: 'loadData',
-          data: 'loadData'
-        },
-
-        /**
-         * Draws the chart.
-         *
-         * Called automatically on first load and whenever one of the attributes
-         * changes. Can be called manually to handle e.g. page resizes.
-         *
-         * @method drawChart
-         * @return {Object} Returns null.
-         */
-        drawChart: function() {
-          if (this.canDraw) {
-            if (!this.options) {
-              this.options = {};
-            }
-            if (!this.chartObject) {
-              var chartClass = this.chartTypes[this.type];
-              if (chartClass) {
-                this.chartObject = new chartClass(this.$.chartdiv);
-              }
-            }
-            if (this.chartObject) {
-              google.visualization.events.addOneTimeListener(this.chartObject,
-                  'ready', function() {
-                      this.fire('google-chart-render');
-                  }.bind(this));
-
-              google.visualization.events.addListener(this.chartObject,
-                  'select', function() {
-                      this.selection = this.chartObject.getSelection();
-                      this.fire('google-chart-select',
-                          { selection: this.chartObject.getSelection() });
-                  }.bind(this));
-
-
-              this.chartObject.draw(this.dataTable, this.options);
-
-              if (this.chartObject.setSelection){
-                this.chartObject.setSelection(this.selection);
-              }
-            } else {
-              this.$.chartdiv.innerHTML = 'Undefined chart type';
-            }
-          }
-          return null;
-        },
-
-        loadChartTypes: function() {
-          this.chartTypes = {
-            'area': google.visualization.AreaChart,
-            'bar': google.visualization.BarChart,
-            'bubble': google.visualization.BubbleChart,
-            'candlestick': google.visualization.CandlestickChart,
-            'column': google.visualization.ColumnChart,
-            'combo': google.visualization.ComboChart,
-            'geo': google.visualization.GeoChart,
-            'histogram': google.visualization.Histogram,
-            'line': google.visualization.LineChart,
-            'pie': google.visualization.PieChart,
-            'scatter': google.visualization.ScatterChart,
-            'stepped-area': google.visualization.SteppedAreaChart,
-            'table': google.visualization.Table,
-            'gauge': google.visualization.Gauge
-          };
-        },
-
-        loadPackageByChartType: function() {
-          this.packages = {
-            'area': 'corechart',
-            'bar': 'corechart',
-            'bubble': 'corechart',
-            'candlestick': 'corechart',
-            'column': 'corechart',
-            'combo': 'corechart',
-            'geo': 'corechart',
-            'histogram': 'corechart',
-            'line': 'corechart',
-            'pie': 'corechart',
-            'scatter': 'corechart',
-            'stepped-area': 'corechart',
-            'table': 'table',
-            'gauge': 'gauge'
-          };
-        },
-
-        loadData: function() {
-          this.canDraw = false;
-          if (this.isReady) {
-            if (typeof this.data == 'string' || this.data instanceof String) {
-              // Load data asynchronously, from external URL.
-              this.$.ajax.go();
-            } else {
-              var dataTable = this.createDataTable();
-              this.canDraw = true;
-              if (dataTable) {
-                this.dataTable = dataTable;
-                this.drawChart();
-              }
-            }
-          }
-        },
-
-        externalDataLoaded: function(e, detail, sender) {
-          var dataTable = this.createDataTable(this.$.ajax.response);
-          this.canDraw = true;
-          this.dataTable = dataTable;
-          this.drawChart();
-        },
-
-        createDataTable: function(data) {
-          var dataTable = null;
-
-          // If a data object was not passed to this function, default to the
-          // chart's data attribute. Passing a data object is necessary for
-          // cases when the data attribute is a URL pointing to an external
-          // data source.
-          if (!data) {
-            data = this.data;
->>>>>>> b999ee4d
           }
         }
         if (this._chartObject) {
@@ -596,7 +269,6 @@
                       { selection: this._chartObject.getSelection() });
               }.bind(this));
 
-<<<<<<< HEAD
 
           this._chartObject.draw(this._dataTable, this.options);
 
@@ -660,34 +332,6 @@
           if (dataTable) {
             this._dataTable = dataTable;
             this.drawChart();
-=======
-          if (this.rows && this.rows.length > 0 && this.cols &&
-              this.cols.length > 0) {
-            // Create the data table from cols and rows.
-            dataTable = new google.visualization.DataTable();
-            dataTable.cols = this.cols;
-
-            for (var i = 0; i < this.cols.length; i++) {
-              dataTable.addColumn(this.cols[i]);
-            }
-
-            dataTable.addRows(this.rows);
-          } else {
-            // Create dataTable from the passed data or the data attribute.
-            // Data can be in the form of raw DataTable data or a two
-            // dimensional array.
-            if (data.rows && data.cols) {
-              dataTable = new google.visualization.DataTable(data);
-            } else if (data.length > 0) {
-              dataTable = google.visualization.arrayToDataTable(data);
-            }
-
-          }
-
-          // Apply number formats to designated columns in dataTable
-          if (this.numberFormats && this.numberFormats.length){
-            this.applyNumberFormats(dataTable);
->>>>>>> b999ee4d
           }
         }
       }
@@ -723,7 +367,6 @@
           dataTable.addColumn(this.cols[i]);
         }
 
-<<<<<<< HEAD
         dataTable.addRows(this.rows);
       } else {
         // Create dataTable from the passed data or the data attribute.
@@ -733,31 +376,6 @@
           dataTable = new google.visualization.DataTable(data);
         } else if (data.length > 0) {
           dataTable = google.visualization.arrayToDataTable(data);
-=======
-          return dataTable;
-        },
-
-        applyNumberFormats: function(dataTable){
-          for (var i = 0; i < this.numberFormats.length; i++) {
-            var format = this.numberFormats[i];
-            
-            // If valid column is given, create formatter object and apply to column in dataTable
-            if (format.col && format.col < dataTable.getNumberOfColumns()){
-              var formatter = new google.visualization.NumberFormat({
-                decimalSymbol: format.decimalSymbol, 
-                fractionDigits: format.fractionDigits, 
-                groupingSymbol: format.groupingSymbol, 
-                negativeColor: format.negativeColor, 
-                negativeParens: format.negativeParens, 
-                pattern: format.pattern,  
-                prefix: format.prefix, 
-                suffix: format.suffix
-              });
-
-              formatter.format(dataTable, format.col);  
-            }
-          }
->>>>>>> b999ee4d
         }
       }
 
@@ -765,4 +383,4 @@
     }
   });
 })();
-</script>
+</script>