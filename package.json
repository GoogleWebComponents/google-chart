--- conflicted
+++ resolved
@@ -31,12 +31,8 @@
     "@polymer/polymer": "^3.0.0"
   },
   "devDependencies": {
-<<<<<<< HEAD
-    "@polymer/iron-component-page": "^3.0.0-pre.18",
     "@types/google.visualization": "0.0.51",
     "typescript": "^3.7.5",
-=======
->>>>>>> e680b0c6
     "wct-browser-legacy": "^1.0.1"
   }
 }